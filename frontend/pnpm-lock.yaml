--- conflicted
+++ resolved
@@ -94,11 +94,7 @@
         version: 1.1.1(@types/react@18.3.10)(react-dom@19.0.0(react@19.0.0))(react@19.0.0)
       '@radix-ui/react-tooltip':
         specifier: ^1.1.3
-<<<<<<< HEAD
-        version: 1.1.3(@types/react@18.3.10)(react-dom@18.3.1(react@18.3.1))(react@18.3.1)
-=======
         version: 1.1.3(@types/react@18.3.10)(react-dom@19.0.0(react@19.0.0))(react@19.0.0)
->>>>>>> ee26d4c1
       axios:
         specifier: ^1.7.7
         version: 1.7.7
@@ -139,19 +135,11 @@
         specifier: ^0.4.4
         version: 0.4.4(react-dom@19.0.0(react@19.0.0))(react@19.0.0)
       react:
-<<<<<<< HEAD
-        specifier: ^18
-        version: 18.3.1
-      react-day-picker:
-        specifier: ^9.4.4
-        version: 9.4.4(react@18.3.1)
-=======
         specifier: ^19.0.0
         version: 19.0.0
       react-day-picker:
         specifier: ^8.10.1
         version: 8.10.1(date-fns@4.1.0)(react@19.0.0)
->>>>>>> ee26d4c1
       react-dom:
         specifier: ^19.0.0
         version: 19.0.0(react@19.0.0)
@@ -218,13 +206,8 @@
     resolution: {integrity: sha512-VBj9MYyDb9tuLq7yzqjgzt6Q+IBQLrGZfdjOekyEirZPHxXWoTSGUTMrpsfi58Up73d13NfYLv8HT9vmznjzhQ==}
     engines: {node: '>=6.9.0'}
 
-<<<<<<< HEAD
-  '@date-fns/tz@1.2.0':
-    resolution: {integrity: sha512-LBrd7MiJZ9McsOgxqWX7AaxrDjcFVjWH/tIKJd7pnR7McaslGYOP1QmmiBXdJH/H/yLCT+rcQ7FaPBUxRGUtrg==}
-=======
   '@emnapi/runtime@1.3.1':
     resolution: {integrity: sha512-kEBmG8KyqtxJZv+ygbEim+KCGtIq1fC22Ms3S4ziXmYKm8uyoLX0MHONVKwp+9opg390VaKRNt4a7A9NwmpNhw==}
->>>>>>> ee26d4c1
 
   '@eslint-community/eslint-utils@4.4.0':
     resolution: {integrity: sha512-1/sA4dwrzBAyeUoQ6oxahHKmrZvsnLCg4RfxW3ZFGGmQkSNQPFNLV9CUEFQP1x9EYXHTo5p6xdhZM1Ne9p/AfA==}
@@ -1488,8 +1471,6 @@
   '@swc/helpers@0.5.15':
     resolution: {integrity: sha512-JQ5TuMi45Owi4/BIMAJBoSQoOJu12oOk/gADqlcUL9JEdHB8vyjUSsxqeNXnmXHjYKMi2WcYtezGEEhqUI/E2g==}
 
-<<<<<<< HEAD
-=======
   '@types/d3-array@3.2.1':
     resolution: {integrity: sha512-Y2Jn2idRrLzUfAKV2LyRImR+y4oa2AntrgID95SHJxuMUrkNXmanDSed71sRNZysveJVt1hLLemQZIady0FpEg==}
 
@@ -1517,7 +1498,6 @@
   '@types/d3-timer@3.0.2':
     resolution: {integrity: sha512-Ps3T8E8dZDam6fUyNiMkekK3XUsaUEik+idO9/YjPtfj2qruF8tFBXS7XhtE4iIXBLxhmLjP3SXpLhVf21I9Lw==}
 
->>>>>>> ee26d4c1
   '@types/debug@4.1.12':
     resolution: {integrity: sha512-vIChWdVG3LG1SMxEvI/AK+FWJthlrqlTu7fbrlywTkkaONwk/UAGaULXRlf8vkzFBLVm0zkMdCquhL5aOjhXPQ==}
 
@@ -2974,16 +2954,6 @@
   queue-microtask@1.2.3:
     resolution: {integrity: sha512-NuaNSa6flKT5JaSYQzJok04JzTL1CA6aGhv5rfLW3PgqA+M2ChpZQnAC8h8i4ZFkBS8X5RqkDBHA7r4hej3K9A==}
 
-<<<<<<< HEAD
-  react-day-picker@9.4.4:
-    resolution: {integrity: sha512-1s+jA/bFYtoxhhr8M0kkFHLiMTSII6qU8UfDFprRAUStTVHljLTjg4oarvAngPlQ1cQAC+LUb0k/qMc+jjhmxw==}
-    engines: {node: '>=18'}
-    peerDependencies:
-      react: '>=16.8.0'
-
-  react-dom@18.3.1:
-    resolution: {integrity: sha512-5m4nQKp+rZRb09LNH59GM4BxTh9251/ylbKIbpe7TpGxfJ+9kv6BLkLBXIjjspbgbnIBNqlI23tRnTWT0snUIw==}
-=======
   react-day-picker@8.10.1:
     resolution: {integrity: sha512-TMx7fNbhLk15eqcMt+7Z7S2KF7mfTId/XJDjKE8f+IUcFn0l08/kI4FiYTL/0yuOLmEcbR4Fwe3GJf/NiiMnPA==}
     peerDependencies:
@@ -2998,7 +2968,6 @@
   react-hook-form@7.54.2:
     resolution: {integrity: sha512-eHpAUgUjWbZocoQYUHposymRb4ZP6d0uwUnooL2uOybA9/3tPUvoAKqEWK1WaSiTxxOfTpffNZP7QwlnM3/gEg==}
     engines: {node: '>=18.0.0'}
->>>>>>> ee26d4c1
     peerDependencies:
       react: ^16.8.0 || ^17 || ^18 || ^19
 
@@ -3564,14 +3533,10 @@
     dependencies:
       regenerator-runtime: 0.14.1
 
-<<<<<<< HEAD
-  '@date-fns/tz@1.2.0': {}
-=======
   '@emnapi/runtime@1.3.1':
     dependencies:
       tslib: 2.7.0
     optional: true
->>>>>>> ee26d4c1
 
   '@eslint-community/eslint-utils@4.4.0(eslint@8.57.1)':
     dependencies:
@@ -4758,8 +4723,6 @@
     dependencies:
       '@types/d3-color': 3.1.3
 
-<<<<<<< HEAD
-=======
   '@types/d3-path@3.1.0': {}
 
   '@types/d3-scale@4.0.8':
@@ -4774,7 +4737,6 @@
 
   '@types/d3-timer@3.0.2': {}
 
->>>>>>> ee26d4c1
   '@types/debug@4.1.12':
     dependencies:
       '@types/ms': 0.7.34
@@ -6562,17 +6524,7 @@
 
   queue-microtask@1.2.3: {}
 
-<<<<<<< HEAD
-  react-day-picker@9.4.4(react@18.3.1):
-    dependencies:
-      '@date-fns/tz': 1.2.0
-      date-fns: 4.1.0
-      react: 18.3.1
-
-  react-dom@18.3.1(react@18.3.1):
-=======
   react-day-picker@8.10.1(date-fns@4.1.0)(react@19.0.0):
->>>>>>> ee26d4c1
     dependencies:
       date-fns: 4.1.0
       react: 19.0.0
