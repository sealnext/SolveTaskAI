# Standard library imports
import logging
import uuid
from datetime import datetime, timedelta, timezone
from typing import Dict, Tuple

# Third-party imports
from schemas import UserPassword
from fastapi import Request
from fastapi.responses import JSONResponse
from jose import JWTError, jwt

# Local imports
from config import (
    JWT_ACCESS_TOKEN_EXPIRE_MINUTES,
    JWT_ALGORITHM,
    JWT_REFRESH_TOKEN_EXPIRE_DAYS,
    JWT_SECRET_KEY,
)
from exceptions import (
    InvalidCredentialsException,
    InvalidTokenException,
    SecurityException,
    UnexpectedErrorException,
    UserNotFoundException,
)
from models import UserDB
from repositories import UserRepository
from utils.security import decode_next_auth_token, hash_password, verify_password

logger = logging.getLogger(__name__)


class AuthService:
    revoked_tokens: Dict[str, datetime] = {}


    def __init__(self, user_repository: UserRepository):
        self.user_repository = user_repository


    def revoke_session_tokens(self, session_data: dict) -> None:
        refresh_token = session_data.get("refresh_token")
        if refresh_token:
            self.revoke_token(refresh_token)

        access_token = session_data.get("access_token")
        if not access_token:
            raise SecurityException("No active access token found")
        self.revoke_token(access_token)
<<<<<<< HEAD
    
    async def authenticate(self, password: str, user: UserDB, request: Request) -> Tuple[str, str]:
=======


    async def authenticate(self, password: str, user: User, request: Request) -> Tuple[str, str]:
>>>>>>> ee26d4c1
        if not user or not verify_password(password, user.hashed_password):
            raise InvalidCredentialsException("Invalid email or password")

        return self.create_token_pair(user.email, request)


    def create_token_pair(self, email: str, request: Request) -> Tuple[str, str]:
        location = self.extract_request_localization(request)
        access_token = self._create_access_token(email, location)
        refresh_token = self._create_refresh_token(email, location)
        return access_token, refresh_token


    def _create_access_token(self, email: str, location: str) -> str:
        try:
            expires_delta = timedelta(minutes=JWT_ACCESS_TOKEN_EXPIRE_MINUTES)
            expire = datetime.now(timezone.utc) + expires_delta

            to_encode = {
                "sub": email,
                "exp": expire,
                "location": location,
                "type": "access"
            }

            return jwt.encode(to_encode, JWT_SECRET_KEY, algorithm=JWT_ALGORITHM)
        except Exception as e:
            logger.error(f"Access token creation failed: {str(e)}")
            raise InvalidTokenException("Failed to create access token")


    def _create_refresh_token(self, email: str, location: str) -> str:
        try:
            expires_delta = timedelta(days=JWT_REFRESH_TOKEN_EXPIRE_DAYS)
            expire = datetime.now(timezone.utc) + expires_delta

            to_encode = {
                "sub": email,
                "exp": expire,
                "location": location,
                "type": "refresh",
                "jti": str(uuid.uuid4())
            }

            return jwt.encode(to_encode, JWT_SECRET_KEY, algorithm=JWT_ALGORITHM)
        except Exception as e:
            logger.error(f"Refresh token creation failed: {str(e)}")
            raise InvalidTokenException("Failed to create refresh token")
<<<<<<< HEAD
        
    async def get_current_user(self, request: Request) -> UserDB:
=======


    async def get_current_user(self, request: Request) -> User:
>>>>>>> ee26d4c1
        next_auth_token = request.cookies.get("next-auth.session-token")
        if not next_auth_token:
            raise SecurityException("No active session found")

        try:
            location = self.extract_request_localization(request)
            session_data = self.verify_and_decode_token(next_auth_token, location)
            token = session_data.get("access_token")
            if not token:
                logger.info("Access token is missing in the session data")
                raise InvalidTokenException("Access token is missing")

            email = session_data.get("email")

            user = await self.user_repository.get_by_email(email)
            if user is None:
                logger.info(f"User with email {email} not found")
                raise UserNotFoundException("User not found")

            return user

        except (InvalidTokenException, UserNotFoundException, SecurityException) as e:
            logger.error(f"Authorization failed: {str(e)}")
            raise

        except Exception as e:
            logger.error(f"Unexpected error during authorization: {str(e)}")
            raise UnexpectedErrorException("An unexpected error occurred during authorization")


    def verify_and_decode_token(self, token: str, current_location: str) -> str:
        try:
            session_data = decode_next_auth_token(token)
            actual_token = session_data.get("access_token")

            if not actual_token:
                raise InvalidTokenException("Access token missing in session data")

            payload = jwt.decode(actual_token, JWT_SECRET_KEY, algorithms=[JWT_ALGORITHM])
            location: str = payload.get("location")
            token_type: str = payload.get("type")
            jti: str = payload.get("jti")

            if token_type == "refresh" and self.is_token_revoked(jti):
                raise SecurityException("Token has been revoked")

            self._check_location(location, current_location)

            return session_data
        except JWTError as e:
            logger.error(f"JWT decoding failed: {str(e)}")
            raise InvalidTokenException("Invalid token")
        except Exception as e:
            logger.error(f"Token verification failed: {str(e)}")
            raise InvalidTokenException("Failed to verify token")


    def refresh_token_pair(self, expired_refresh_token: str, request: Request) -> Tuple[str, str]:
        logger.info("Refreshing token pair")
        if not expired_refresh_token:
            logger.info("Refresh token missing in session data")
            raise InvalidTokenException("Refresh token missing in session")

        try:
            payload = jwt.decode(expired_refresh_token, JWT_SECRET_KEY, algorithms=[JWT_ALGORITHM])

            if payload.get("type") != "refresh":
                logger.info("Invalid token type detected")
                raise InvalidTokenException("Invalid token type")

            if payload.get("jti") in self.revoked_tokens:
                logger.info("Refresh token has been revoked")
                raise SecurityException("Refresh token has been revoked")

            email = payload.get("sub")
            return self.create_token_pair(email, request)

        except JWTError as e:
            logger.error(f"JWT decoding failed: {str(e)}")
            raise InvalidTokenException("Invalid refresh token")

        except Exception as e:
            logger.error(f"Unexpected error during token refresh: {str(e)}")
            raise InvalidTokenException("Failed to refresh tokens")


    def _decode_next_auth_token(self, next_auth_token: str) -> dict:
        if not next_auth_token:
            raise InvalidTokenException("Next-auth token missing")
        try:
            return decode_next_auth_token(next_auth_token)
        except Exception as e:
            logger.error(f"Failed to decode next-auth token: {str(e)}")
            raise InvalidTokenException("Invalid next-auth token")


    @classmethod
    def revoke_token(cls, refresh_token: str):
        try:
            payload = jwt.decode(refresh_token, JWT_SECRET_KEY, algorithms=[JWT_ALGORITHM])
            jti = payload.get("jti")
            exp = payload.get("exp")
            if jti and exp:
                expiration = datetime.fromtimestamp(exp, tz=timezone.utc)
                cls.revoked_tokens[jti] = expiration
                cls._clean_expired_tokens()
        except JWTError:
            logger.warning("Failed to revoke token: Invalid token")


    @classmethod
    def is_token_revoked(cls, jti: str) -> bool:
        cls._clean_expired_tokens()
        return jti in cls.revoked_tokens


    @classmethod
    def _clean_expired_tokens(cls):
        current_time = datetime.now(timezone.utc)
        cls.revoked_tokens = {jti: exp for jti, exp in cls.revoked_tokens.items() if exp > current_time}


    @staticmethod
    def _check_location(stored_location: str, current_location: str):
        if stored_location != current_location:
            raise SecurityException("Unusual activity detected: Location mismatch")


    def extract_request_localization(self, request: Request):
        return request.headers.get("X-Forwarded-For", request.client.host)


    @staticmethod
    def clear_session(response: JSONResponse) -> None:
        response.delete_cookie(
            key="next-auth.session-token",
            secure=True,
            httponly=True,
            samesite="lax"
        )
        response.headers["Clear-Site-Data"] = '"cache", "cookies", "storage"'


    async def change_password(self, email: str, old_password: str, new_password: str) -> None:
        try:
            UserPassword(password=new_password)
        except ValueError as e:
            raise InvalidCredentialsException(str(e))

        user = await self.user_repository.get_by_email(email)
        if not user:
            raise UserNotFoundException("User not found")

        if not verify_password(old_password, user.hashed_password):
            raise InvalidCredentialsException("Invalid old password")

        hashed_new_password = hash_password(new_password)
        await self.user_repository.update_password(user.id, hashed_new_password)<|MERGE_RESOLUTION|>--- conflicted
+++ resolved
@@ -48,14 +48,11 @@
         if not access_token:
             raise SecurityException("No active access token found")
         self.revoke_token(access_token)
-<<<<<<< HEAD
     
     async def authenticate(self, password: str, user: UserDB, request: Request) -> Tuple[str, str]:
-=======
-
-
-    async def authenticate(self, password: str, user: User, request: Request) -> Tuple[str, str]:
->>>>>>> ee26d4c1
+
+
+    async def authenticate(self, password: str, user: UserDB, request: Request) -> Tuple[str, str]:
         if not user or not verify_password(password, user.hashed_password):
             raise InvalidCredentialsException("Invalid email or password")
 
@@ -104,14 +101,9 @@
         except Exception as e:
             logger.error(f"Refresh token creation failed: {str(e)}")
             raise InvalidTokenException("Failed to create refresh token")
-<<<<<<< HEAD
-        
+
+
     async def get_current_user(self, request: Request) -> UserDB:
-=======
-
-
-    async def get_current_user(self, request: Request) -> User:
->>>>>>> ee26d4c1
         next_auth_token = request.cookies.get("next-auth.session-token")
         if not next_auth_token:
             raise SecurityException("No active session found")
